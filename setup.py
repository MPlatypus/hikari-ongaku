--- conflicted
+++ resolved
@@ -1,74 +1,71 @@
-# ruff: noqa: D100, D103
-from setuptools import setup, find_namespace_packages
-import typing as t
-import types
-import os
-import re
-
-
-name = "ongaku"
-
-
-def long_description() -> str:
-    with open("README.md") as fp:
-        return fp.read()
-
-
-def parse_requirements_file(path: str) -> t.List[str]:
-    with open(path) as fp:
-        dependencies = (d.strip() for d in fp.read().split("\n") if d.strip())
-        return [d for d in dependencies if not d.startswith("#")]
-
-
-def parse_meta() -> types.SimpleNamespace:
-    with open(os.path.join(name, "internal", "about.py")) as fp:
-        code = fp.read()
-
-    token_pattern = re.compile(
-        r"^__(?P<key>\w+)?__\s*:?.*=\s*(?P<quote>(?:'{3}|\"{3}|'|\"))(?P<value>.*?)(?P=quote)",
-        re.M,
-    )
-
-    groups = {}
-
-    for match in token_pattern.finditer(code):
-        group = match.groupdict()
-        groups[group["key"]] = group["value"]
-
-    return types.SimpleNamespace(**groups)
-
-
-meta = parse_meta()
-
-setup(
-    name="hikari-ongaku",
-    version=meta.version,
-    description="A voice library, for hikari.",
-    long_description=long_description(),
-    long_description_content_type="text/markdown",
-    author=meta.author,
-    author_email=meta.author_email,
-    url="https://github.com/MPlatypus/hikari-ongaku",
-    packages=find_namespace_packages(include=[name + "*"]),
-    package_data={"ongaku": ["py.typed"]},
-    license=meta.license,
-    include_package_data=True,
-    zip_safe=False,
-    install_requires=parse_requirements_file("requirements.txt"),
-    extras_require={
-        "docs": parse_requirements_file("requirements/doc.txt"),
-        "dev": parse_requirements_file("requirements/dev.txt"),
-<<<<<<< HEAD
-=======
-        "speedups": parse_requirements_file("requirements/speedups.txt"),
->>>>>>> cf640a4e
-    },
-    python_requires=">=3.10.0, <3.13",
-    classifiers=[
-        "Development Status :: 4 - Beta",
-        "Framework :: AsyncIO",
-        "Intended Audience :: Developers",
-        "Natural Language :: English",
-        "Programming Language :: Python :: 3.11",
-    ],
-)
+# ruff: noqa: D100, D103
+from setuptools import setup, find_namespace_packages
+import typing as t
+import types
+import os
+import re
+
+
+name = "ongaku"
+
+
+def long_description() -> str:
+    with open("README.md") as fp:
+        return fp.read()
+
+
+def parse_requirements_file(path: str) -> t.List[str]:
+    with open(path) as fp:
+        dependencies = (d.strip() for d in fp.read().split("\n") if d.strip())
+        return [d for d in dependencies if not d.startswith("#")]
+
+
+def parse_meta() -> types.SimpleNamespace:
+    with open(os.path.join(name, "internal", "about.py")) as fp:
+        code = fp.read()
+
+    token_pattern = re.compile(
+        r"^__(?P<key>\w+)?__\s*:?.*=\s*(?P<quote>(?:'{3}|\"{3}|'|\"))(?P<value>.*?)(?P=quote)",
+        re.M,
+    )
+
+    groups = {}
+
+    for match in token_pattern.finditer(code):
+        group = match.groupdict()
+        groups[group["key"]] = group["value"]
+
+    return types.SimpleNamespace(**groups)
+
+
+meta = parse_meta()
+
+setup(
+    name="hikari-ongaku",
+    version=meta.version,
+    description="A voice library, for hikari.",
+    long_description=long_description(),
+    long_description_content_type="text/markdown",
+    author=meta.author,
+    author_email=meta.author_email,
+    url="https://github.com/MPlatypus/hikari-ongaku",
+    packages=find_namespace_packages(include=[name + "*"]),
+    package_data={"ongaku": ["py.typed"]},
+    license=meta.license,
+    include_package_data=True,
+    zip_safe=False,
+    install_requires=parse_requirements_file("requirements.txt"),
+    extras_require={
+        "docs": parse_requirements_file("requirements/doc.txt"),
+        "dev": parse_requirements_file("requirements/dev.txt"),
+        "speedups": parse_requirements_file("requirements/speedups.txt"),
+    },
+    python_requires=">=3.10.0, <3.13",
+    classifiers=[
+        "Development Status :: 4 - Beta",
+        "Framework :: AsyncIO",
+        "Intended Audience :: Developers",
+        "Natural Language :: English",
+        "Programming Language :: Python :: 3.11",
+    ],
+)