--- conflicted
+++ resolved
@@ -1,6 +1,2 @@
-<<<<<<< HEAD
-nox ~= 2024.4
-=======
-nox == 2024.4.15
->>>>>>> f3e5342d
-hikari == 2.0.0.dev125
+nox == 2024.4.15
+hikari == 2.0.0.dev125