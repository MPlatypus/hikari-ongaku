"""
Client.

The base client for ongaku.
"""

from __future__ import annotations

import typing

import aiohttp
import hikari

from ongaku import enums
from ongaku import errors
from ongaku.handlers import BasicSessionHandler
from ongaku.internal.logger import logger
from ongaku.rest import RESTClient

if typing.TYPE_CHECKING:
    import arc
    import tanjun
    from ongaku.handlers import SessionHandlerBase
    from ongaku.player import Player
    from ongaku.session import Session


_logger = logger.getChild("client")


__all__ = ("Client",)


class Client:
    """
    Client.

    The client for ongaku.

    Example
    -------
    ```py
    bot = hikari.GatewayBot("...")
    client = ongaku.Client(bot)
    ```

    Parameters
    ----------
    app
        The application that the client will attach too.
    attempts
        The amount of attempts a session will try to connect to the server.
    session_handler
        The session handler to use for the current client.
    """

    def __init__(
        self,
        app: hikari.GatewayBotAware,
        *,
        session_handler: typing.Type[SessionHandlerBase] = BasicSessionHandler,
        attempts: int = 3,
    ) -> None:
        self._attempts = attempts
        self._app = app
        self._selected_session: Session | None = None
        self._sessions: typing.MutableSequence[Session] = []
        self._client_session: aiohttp.ClientSession | None = None

        self._rest_client = RESTClient(self)

        self._is_alive = False

        self._session_handler = session_handler(self)

        app.event_manager.subscribe(hikari.StartedEvent, self._start_event)
        app.event_manager.subscribe(hikari.StoppingEvent, self._stop_event)

    @classmethod
    def from_arc(
        cls,
        client: arc.GatewayClient,
        *,
        session_handler: typing.Type[SessionHandlerBase] = BasicSessionHandler,
        attempts: int = 3,
    )  -> Client:
        """From Arc.

        This supports `client` and `player` [injection](../gs/injection.md) for [Arc](https://github.com/hypergonial/hikari-arc)

        Example
        -------
        ```py
        bot = arc.GatewayBot(...)
        client = arc.GatewayClient(bot)
        ongaku_client = ongaku.Client.from_arc(client)
        ```

        Parameters
        ----------
        client
            Your Gateway client for arc.
        attempts
            The amount of attempts a session will try to connect to the server.
        session_handler
            The session handler to use for the current client.
        """
        cls = cls(client.app, session_handler=session_handler, attempts=attempts)

        client.set_type_dependency(Client, cls)
        
        client.add_injection_hook(cls._arc_player_injector)

        return cls
    
    @classmethod
    def from_tanjun(
        cls,
        client: tanjun.abc.Client,
        *,
        session_handler: typing.Type[SessionHandlerBase] = BasicSessionHandler,
        attempts: int = 3,
    )  -> Client:
        """From Tanjun.

        This supports `client` [injection](../gs/injection.md) for [Tanjun](https://github.com/FasterSpeeding/Tanjun)

        Example
        -------
        ```py
        bot = arc.GatewayBot(...)
        client = tanjun.Client.from_gateway_bot(bot)
        ongaku_client = ongaku.Client.from_tanjun(client)
        ```

        Parameters
        ----------
        client
            Your Gateway client from tanjun.
        attempts
            The amount of attempts a session will try to connect to the server.
        session_handler
            The session handler to use for the current client.
        """
        try:
            app = client.get_type_dependency(hikari.GatewayBotAware)
        except KeyError:
            raise Exception("The gateway bot requested was not found.")
        
        cls = cls(app, session_handler=session_handler, attempts=attempts)

        client.set_type_dependency(Client, cls)

        return cls

    @property
    def app(self) -> hikari.GatewayBotAware:
        """The application attached to this bot."""
        return self._app

    @property
    def rest(self) -> RESTClient:
        """The rest client for all the rest actions."""
        return self._rest_client

    @property
    def is_alive(self) -> bool:
        """
        Whether or not the session handler is alive.

        !!! note
            If the hikari.StartedEvent has already happened, and this is False, ongaku is no longer running and has crashed. Check your logs.
        """
        return self._session_handler.is_alive

    def _get_client_session(self) -> aiohttp.ClientSession:
        if not self._client_session:
            self._client_session = aiohttp.ClientSession()

        if self._client_session.closed:
            self._client_session = aiohttp.ClientSession()

        return self._client_session

    def _fetch_live_server(self) -> Session:
        if not self.app.is_alive:
            raise errors.ClientAliveException("Hikari has not started.")

        if not self.is_alive:
            raise errors.ClientAliveException("Ongaku has crashed.")

        if self._selected_session:
            return self._selected_session

        for session in self._sessions:
            if session.status == enums.SessionStatus.CONNECTED:
                self._selected_session = session

        if self._selected_session == None:
            _logger.warning(
                "Ongaku is shutting down, due to no sessions currently working."
            )
            raise errors.NoSessionsException

        return self._selected_session

    async def _start_event(self, event: hikari.StartedEvent) -> None:
        await self._session_handler.start()

    async def _stop_event(self, event: hikari.StoppingEvent) -> None:
        await self._session_handler.stop()

    async def _arc_player_injector(self, ctx: arc.GatewayContext, inj_ctx: arc.InjectorOverridingContext) -> None:
        if ctx.guild_id is None:
            return
        
        try:
<<<<<<< HEAD
            player = await self.fetch_player(ctx.guild_id)
=======
            player = self.fetch_player(ctx.guild_id)
>>>>>>> 68ddc7f3
        except errors.PlayerMissingException:
            return

        inj_ctx.set_type_dependency(Player, player)

    def add_session(
        self,
        ssl: bool = False,
        host: str = "127.0.0.1",
        port: int = 2333,
        password: str = "youshallnotpass",
    ) -> None:
        """
        Add Session.

        Add a new session to the session pool.

        Example
        -------
        ```py
        client = ongaku.Client(...)

        client.add_session(
            host="192.168.68.69"
        )
        ```

        Parameters
        ----------
        ssl
            Whether the server is https or just http.
        host
            The host of the lavalink server.
        port
            The port of the lavalink server.
        password
            The password of the lavalink server.
        """
        self._session_handler.add_session(ssl, host, port, password, self._attempts)

    async def create_player(self, guild: hikari.SnowflakeishOr[hikari.Guild]) -> Player:
        """
        Create a player.

        Create a new player for this session.

        Example
        -------
        ```py
        client = ongaku.Client(...)

        player = await client.create_player(guild_id)

        await player.connect(channel_id)

        await player.play(track)
        ```

        Parameters
        ----------
        guild
            The guild, or guild id you wish to delete the player from.
        """
        return await self._session_handler.create_player(guild)

    def fetch_player(self, guild: hikari.SnowflakeishOr[hikari.Guild]) -> Player:
        """
        Fetch a player.

        Fetches an existing player.

        Example
        -------
        ```py
        client = ongaku.Client(...)
        player = await client.fetch_player(guild_id)

        await player.pause()
        ```

        Parameters
        ----------
        guild
            The guild, or guild id you wish to delete the player from.

        Raises
        ------
        PlayerMissingException
            Raised when the player for the guild, does not exist.
        """
        return self._session_handler.fetch_player(guild)

    async def delete_player(self, guild: hikari.SnowflakeishOr[hikari.Guild]) -> None:
        """
        Delete a player.

        Delete a pre-existing player.

        Example
        -------
        ```py
        client = ongaku.Client(...)
        await client.delete_player(...)
        ```

        Parameters
        ----------
        guild
            The guild, or guild id you wish to delete the player from.

        Raises
        ------
        PlayerMissingException
            Raised when the player for the guild, does not exist.
        """
        player = self.fetch_player(guild)

        if player.connected:
            await player.disconnect()

        await self._session_handler.delete_player(guild)


# MIT License

# Copyright (c) 2023 MPlatypus

# Permission is hereby granted, free of charge, to any person obtaining a copy
# of this software and associated documentation files (the "Software"), to deal
# in the Software without restriction, including without limitation the rights
# to use, copy, modify, merge, publish, distribute, sublicense, and/or sell
# copies of the Software, and to permit persons to whom the Software is
# furnished to do so, subject to the following conditions:

# The above copyright notice and this permission notice shall be included in all
# copies or substantial portions of the Software.

# THE SOFTWARE IS PROVIDED "AS IS", WITHOUT WARRANTY OF ANY KIND, EXPRESS OR
# IMPLIED, INCLUDING BUT NOT LIMITED TO THE WARRANTIES OF MERCHANTABILITY,
# FITNESS FOR A PARTICULAR PURPOSE AND NONINFRINGEMENT. IN NO EVENT SHALL THE
# AUTHORS OR COPYRIGHT HOLDERS BE LIABLE FOR ANY CLAIM, DAMAGES OR OTHER
# LIABILITY, WHETHER IN AN ACTION OF CONTRACT, TORT OR OTHERWISE, ARISING FROM,
# OUT OF OR IN CONNECTION WITH THE SOFTWARE OR THE USE OR OTHER DEALINGS IN THE
# SOFTWARE.
<|MERGE_RESOLUTION|>--- conflicted
+++ resolved
@@ -1,366 +1,362 @@
-"""
-Client.
-
-The base client for ongaku.
-"""
-
-from __future__ import annotations
-
-import typing
-
-import aiohttp
-import hikari
-
-from ongaku import enums
-from ongaku import errors
-from ongaku.handlers import BasicSessionHandler
-from ongaku.internal.logger import logger
-from ongaku.rest import RESTClient
-
-if typing.TYPE_CHECKING:
-    import arc
-    import tanjun
-    from ongaku.handlers import SessionHandlerBase
-    from ongaku.player import Player
-    from ongaku.session import Session
-
-
-_logger = logger.getChild("client")
-
-
-__all__ = ("Client",)
-
-
-class Client:
-    """
-    Client.
-
-    The client for ongaku.
-
-    Example
-    -------
-    ```py
-    bot = hikari.GatewayBot("...")
-    client = ongaku.Client(bot)
-    ```
-
-    Parameters
-    ----------
-    app
-        The application that the client will attach too.
-    attempts
-        The amount of attempts a session will try to connect to the server.
-    session_handler
-        The session handler to use for the current client.
-    """
-
-    def __init__(
-        self,
-        app: hikari.GatewayBotAware,
-        *,
-        session_handler: typing.Type[SessionHandlerBase] = BasicSessionHandler,
-        attempts: int = 3,
-    ) -> None:
-        self._attempts = attempts
-        self._app = app
-        self._selected_session: Session | None = None
-        self._sessions: typing.MutableSequence[Session] = []
-        self._client_session: aiohttp.ClientSession | None = None
-
-        self._rest_client = RESTClient(self)
-
-        self._is_alive = False
-
-        self._session_handler = session_handler(self)
-
-        app.event_manager.subscribe(hikari.StartedEvent, self._start_event)
-        app.event_manager.subscribe(hikari.StoppingEvent, self._stop_event)
-
-    @classmethod
-    def from_arc(
-        cls,
-        client: arc.GatewayClient,
-        *,
-        session_handler: typing.Type[SessionHandlerBase] = BasicSessionHandler,
-        attempts: int = 3,
-    )  -> Client:
-        """From Arc.
-
-        This supports `client` and `player` [injection](../gs/injection.md) for [Arc](https://github.com/hypergonial/hikari-arc)
-
-        Example
-        -------
-        ```py
-        bot = arc.GatewayBot(...)
-        client = arc.GatewayClient(bot)
-        ongaku_client = ongaku.Client.from_arc(client)
-        ```
-
-        Parameters
-        ----------
-        client
-            Your Gateway client for arc.
-        attempts
-            The amount of attempts a session will try to connect to the server.
-        session_handler
-            The session handler to use for the current client.
-        """
-        cls = cls(client.app, session_handler=session_handler, attempts=attempts)
-
-        client.set_type_dependency(Client, cls)
-        
-        client.add_injection_hook(cls._arc_player_injector)
-
-        return cls
-    
-    @classmethod
-    def from_tanjun(
-        cls,
-        client: tanjun.abc.Client,
-        *,
-        session_handler: typing.Type[SessionHandlerBase] = BasicSessionHandler,
-        attempts: int = 3,
-    )  -> Client:
-        """From Tanjun.
-
-        This supports `client` [injection](../gs/injection.md) for [Tanjun](https://github.com/FasterSpeeding/Tanjun)
-
-        Example
-        -------
-        ```py
-        bot = arc.GatewayBot(...)
-        client = tanjun.Client.from_gateway_bot(bot)
-        ongaku_client = ongaku.Client.from_tanjun(client)
-        ```
-
-        Parameters
-        ----------
-        client
-            Your Gateway client from tanjun.
-        attempts
-            The amount of attempts a session will try to connect to the server.
-        session_handler
-            The session handler to use for the current client.
-        """
-        try:
-            app = client.get_type_dependency(hikari.GatewayBotAware)
-        except KeyError:
-            raise Exception("The gateway bot requested was not found.")
-        
-        cls = cls(app, session_handler=session_handler, attempts=attempts)
-
-        client.set_type_dependency(Client, cls)
-
-        return cls
-
-    @property
-    def app(self) -> hikari.GatewayBotAware:
-        """The application attached to this bot."""
-        return self._app
-
-    @property
-    def rest(self) -> RESTClient:
-        """The rest client for all the rest actions."""
-        return self._rest_client
-
-    @property
-    def is_alive(self) -> bool:
-        """
-        Whether or not the session handler is alive.
-
-        !!! note
-            If the hikari.StartedEvent has already happened, and this is False, ongaku is no longer running and has crashed. Check your logs.
-        """
-        return self._session_handler.is_alive
-
-    def _get_client_session(self) -> aiohttp.ClientSession:
-        if not self._client_session:
-            self._client_session = aiohttp.ClientSession()
-
-        if self._client_session.closed:
-            self._client_session = aiohttp.ClientSession()
-
-        return self._client_session
-
-    def _fetch_live_server(self) -> Session:
-        if not self.app.is_alive:
-            raise errors.ClientAliveException("Hikari has not started.")
-
-        if not self.is_alive:
-            raise errors.ClientAliveException("Ongaku has crashed.")
-
-        if self._selected_session:
-            return self._selected_session
-
-        for session in self._sessions:
-            if session.status == enums.SessionStatus.CONNECTED:
-                self._selected_session = session
-
-        if self._selected_session == None:
-            _logger.warning(
-                "Ongaku is shutting down, due to no sessions currently working."
-            )
-            raise errors.NoSessionsException
-
-        return self._selected_session
-
-    async def _start_event(self, event: hikari.StartedEvent) -> None:
-        await self._session_handler.start()
-
-    async def _stop_event(self, event: hikari.StoppingEvent) -> None:
-        await self._session_handler.stop()
-
-    async def _arc_player_injector(self, ctx: arc.GatewayContext, inj_ctx: arc.InjectorOverridingContext) -> None:
-        if ctx.guild_id is None:
-            return
-        
-        try:
-<<<<<<< HEAD
-            player = await self.fetch_player(ctx.guild_id)
-=======
-            player = self.fetch_player(ctx.guild_id)
->>>>>>> 68ddc7f3
-        except errors.PlayerMissingException:
-            return
-
-        inj_ctx.set_type_dependency(Player, player)
-
-    def add_session(
-        self,
-        ssl: bool = False,
-        host: str = "127.0.0.1",
-        port: int = 2333,
-        password: str = "youshallnotpass",
-    ) -> None:
-        """
-        Add Session.
-
-        Add a new session to the session pool.
-
-        Example
-        -------
-        ```py
-        client = ongaku.Client(...)
-
-        client.add_session(
-            host="192.168.68.69"
-        )
-        ```
-
-        Parameters
-        ----------
-        ssl
-            Whether the server is https or just http.
-        host
-            The host of the lavalink server.
-        port
-            The port of the lavalink server.
-        password
-            The password of the lavalink server.
-        """
-        self._session_handler.add_session(ssl, host, port, password, self._attempts)
-
-    async def create_player(self, guild: hikari.SnowflakeishOr[hikari.Guild]) -> Player:
-        """
-        Create a player.
-
-        Create a new player for this session.
-
-        Example
-        -------
-        ```py
-        client = ongaku.Client(...)
-
-        player = await client.create_player(guild_id)
-
-        await player.connect(channel_id)
-
-        await player.play(track)
-        ```
-
-        Parameters
-        ----------
-        guild
-            The guild, or guild id you wish to delete the player from.
-        """
-        return await self._session_handler.create_player(guild)
-
-    def fetch_player(self, guild: hikari.SnowflakeishOr[hikari.Guild]) -> Player:
-        """
-        Fetch a player.
-
-        Fetches an existing player.
-
-        Example
-        -------
-        ```py
-        client = ongaku.Client(...)
-        player = await client.fetch_player(guild_id)
-
-        await player.pause()
-        ```
-
-        Parameters
-        ----------
-        guild
-            The guild, or guild id you wish to delete the player from.
-
-        Raises
-        ------
-        PlayerMissingException
-            Raised when the player for the guild, does not exist.
-        """
-        return self._session_handler.fetch_player(guild)
-
-    async def delete_player(self, guild: hikari.SnowflakeishOr[hikari.Guild]) -> None:
-        """
-        Delete a player.
-
-        Delete a pre-existing player.
-
-        Example
-        -------
-        ```py
-        client = ongaku.Client(...)
-        await client.delete_player(...)
-        ```
-
-        Parameters
-        ----------
-        guild
-            The guild, or guild id you wish to delete the player from.
-
-        Raises
-        ------
-        PlayerMissingException
-            Raised when the player for the guild, does not exist.
-        """
-        player = self.fetch_player(guild)
-
-        if player.connected:
-            await player.disconnect()
-
-        await self._session_handler.delete_player(guild)
-
-
-# MIT License
-
-# Copyright (c) 2023 MPlatypus
-
-# Permission is hereby granted, free of charge, to any person obtaining a copy
-# of this software and associated documentation files (the "Software"), to deal
-# in the Software without restriction, including without limitation the rights
-# to use, copy, modify, merge, publish, distribute, sublicense, and/or sell
-# copies of the Software, and to permit persons to whom the Software is
-# furnished to do so, subject to the following conditions:
-
-# The above copyright notice and this permission notice shall be included in all
-# copies or substantial portions of the Software.
-
-# THE SOFTWARE IS PROVIDED "AS IS", WITHOUT WARRANTY OF ANY KIND, EXPRESS OR
-# IMPLIED, INCLUDING BUT NOT LIMITED TO THE WARRANTIES OF MERCHANTABILITY,
-# FITNESS FOR A PARTICULAR PURPOSE AND NONINFRINGEMENT. IN NO EVENT SHALL THE
-# AUTHORS OR COPYRIGHT HOLDERS BE LIABLE FOR ANY CLAIM, DAMAGES OR OTHER
-# LIABILITY, WHETHER IN AN ACTION OF CONTRACT, TORT OR OTHERWISE, ARISING FROM,
-# OUT OF OR IN CONNECTION WITH THE SOFTWARE OR THE USE OR OTHER DEALINGS IN THE
-# SOFTWARE.
+"""
+Client.
+
+The base client for ongaku.
+"""
+
+from __future__ import annotations
+
+import typing
+
+import aiohttp
+import hikari
+
+from ongaku import enums
+from ongaku import errors
+from ongaku.handlers import BasicSessionHandler
+from ongaku.internal.logger import logger
+from ongaku.rest import RESTClient
+
+if typing.TYPE_CHECKING:
+    import arc
+    import tanjun
+    from ongaku.handlers import SessionHandlerBase
+    from ongaku.player import Player
+    from ongaku.session import Session
+
+
+_logger = logger.getChild("client")
+
+
+__all__ = ("Client",)
+
+
+class Client:
+    """
+    Client.
+
+    The client for ongaku.
+
+    Example
+    -------
+    ```py
+    bot = hikari.GatewayBot("...")
+    client = ongaku.Client(bot)
+    ```
+
+    Parameters
+    ----------
+    app
+        The application that the client will attach too.
+    attempts
+        The amount of attempts a session will try to connect to the server.
+    session_handler
+        The session handler to use for the current client.
+    """
+
+    def __init__(
+        self,
+        app: hikari.GatewayBotAware,
+        *,
+        session_handler: typing.Type[SessionHandlerBase] = BasicSessionHandler,
+        attempts: int = 3,
+    ) -> None:
+        self._attempts = attempts
+        self._app = app
+        self._selected_session: Session | None = None
+        self._sessions: typing.MutableSequence[Session] = []
+        self._client_session: aiohttp.ClientSession | None = None
+
+        self._rest_client = RESTClient(self)
+
+        self._is_alive = False
+
+        self._session_handler = session_handler(self)
+
+        app.event_manager.subscribe(hikari.StartedEvent, self._start_event)
+        app.event_manager.subscribe(hikari.StoppingEvent, self._stop_event)
+
+    @classmethod
+    def from_arc(
+        cls,
+        client: arc.GatewayClient,
+        *,
+        session_handler: typing.Type[SessionHandlerBase] = BasicSessionHandler,
+        attempts: int = 3,
+    )  -> Client:
+        """From Arc.
+
+        This supports `client` and `player` [injection](../gs/injection.md) for [Arc](https://github.com/hypergonial/hikari-arc)
+
+        Example
+        -------
+        ```py
+        bot = arc.GatewayBot(...)
+        client = arc.GatewayClient(bot)
+        ongaku_client = ongaku.Client.from_arc(client)
+        ```
+
+        Parameters
+        ----------
+        client
+            Your Gateway client for arc.
+        attempts
+            The amount of attempts a session will try to connect to the server.
+        session_handler
+            The session handler to use for the current client.
+        """
+        cls = cls(client.app, session_handler=session_handler, attempts=attempts)
+
+        client.set_type_dependency(Client, cls)
+        
+        client.add_injection_hook(cls._arc_player_injector)
+
+        return cls
+    
+    @classmethod
+    def from_tanjun(
+        cls,
+        client: tanjun.abc.Client,
+        *,
+        session_handler: typing.Type[SessionHandlerBase] = BasicSessionHandler,
+        attempts: int = 3,
+    )  -> Client:
+        """From Tanjun.
+
+        This supports `client` [injection](../gs/injection.md) for [Tanjun](https://github.com/FasterSpeeding/Tanjun)
+
+        Example
+        -------
+        ```py
+        bot = arc.GatewayBot(...)
+        client = tanjun.Client.from_gateway_bot(bot)
+        ongaku_client = ongaku.Client.from_tanjun(client)
+        ```
+
+        Parameters
+        ----------
+        client
+            Your Gateway client from tanjun.
+        attempts
+            The amount of attempts a session will try to connect to the server.
+        session_handler
+            The session handler to use for the current client.
+        """
+        try:
+            app = client.get_type_dependency(hikari.GatewayBotAware)
+        except KeyError:
+            raise Exception("The gateway bot requested was not found.")
+        
+        cls = cls(app, session_handler=session_handler, attempts=attempts)
+
+        client.set_type_dependency(Client, cls)
+
+        return cls
+
+    @property
+    def app(self) -> hikari.GatewayBotAware:
+        """The application attached to this bot."""
+        return self._app
+
+    @property
+    def rest(self) -> RESTClient:
+        """The rest client for all the rest actions."""
+        return self._rest_client
+
+    @property
+    def is_alive(self) -> bool:
+        """
+        Whether or not the session handler is alive.
+
+        !!! note
+            If the hikari.StartedEvent has already happened, and this is False, ongaku is no longer running and has crashed. Check your logs.
+        """
+        return self._session_handler.is_alive
+
+    def _get_client_session(self) -> aiohttp.ClientSession:
+        if not self._client_session:
+            self._client_session = aiohttp.ClientSession()
+
+        if self._client_session.closed:
+            self._client_session = aiohttp.ClientSession()
+
+        return self._client_session
+
+    def _fetch_live_server(self) -> Session:
+        if not self.app.is_alive:
+            raise errors.ClientAliveException("Hikari has not started.")
+
+        if not self.is_alive:
+            raise errors.ClientAliveException("Ongaku has crashed.")
+
+        if self._selected_session:
+            return self._selected_session
+
+        for session in self._sessions:
+            if session.status == enums.SessionStatus.CONNECTED:
+                self._selected_session = session
+
+        if self._selected_session == None:
+            _logger.warning(
+                "Ongaku is shutting down, due to no sessions currently working."
+            )
+            raise errors.NoSessionsException
+
+        return self._selected_session
+
+    async def _start_event(self, event: hikari.StartedEvent) -> None:
+        await self._session_handler.start()
+
+    async def _stop_event(self, event: hikari.StoppingEvent) -> None:
+        await self._session_handler.stop()
+
+    async def _arc_player_injector(self, ctx: arc.GatewayContext, inj_ctx: arc.InjectorOverridingContext) -> None:
+        if ctx.guild_id is None:
+            return
+        
+        try:
+            player = self.fetch_player(ctx.guild_id)
+        except errors.PlayerMissingException:
+            return
+
+        inj_ctx.set_type_dependency(Player, player)
+
+    def add_session(
+        self,
+        ssl: bool = False,
+        host: str = "127.0.0.1",
+        port: int = 2333,
+        password: str = "youshallnotpass",
+    ) -> None:
+        """
+        Add Session.
+
+        Add a new session to the session pool.
+
+        Example
+        -------
+        ```py
+        client = ongaku.Client(...)
+
+        client.add_session(
+            host="192.168.68.69"
+        )
+        ```
+
+        Parameters
+        ----------
+        ssl
+            Whether the server is https or just http.
+        host
+            The host of the lavalink server.
+        port
+            The port of the lavalink server.
+        password
+            The password of the lavalink server.
+        """
+        self._session_handler.add_session(ssl, host, port, password, self._attempts)
+
+    async def create_player(self, guild: hikari.SnowflakeishOr[hikari.Guild]) -> Player:
+        """
+        Create a player.
+
+        Create a new player for this session.
+
+        Example
+        -------
+        ```py
+        client = ongaku.Client(...)
+
+        player = await client.create_player(guild_id)
+
+        await player.connect(channel_id)
+
+        await player.play(track)
+        ```
+
+        Parameters
+        ----------
+        guild
+            The guild, or guild id you wish to delete the player from.
+        """
+        return await self._session_handler.create_player(guild)
+
+    def fetch_player(self, guild: hikari.SnowflakeishOr[hikari.Guild]) -> Player:
+        """
+        Fetch a player.
+
+        Fetches an existing player.
+
+        Example
+        -------
+        ```py
+        client = ongaku.Client(...)
+        player = await client.fetch_player(guild_id)
+
+        await player.pause()
+        ```
+
+        Parameters
+        ----------
+        guild
+            The guild, or guild id you wish to delete the player from.
+
+        Raises
+        ------
+        PlayerMissingException
+            Raised when the player for the guild, does not exist.
+        """
+        return self._session_handler.fetch_player(guild)
+
+    async def delete_player(self, guild: hikari.SnowflakeishOr[hikari.Guild]) -> None:
+        """
+        Delete a player.
+
+        Delete a pre-existing player.
+
+        Example
+        -------
+        ```py
+        client = ongaku.Client(...)
+        await client.delete_player(...)
+        ```
+
+        Parameters
+        ----------
+        guild
+            The guild, or guild id you wish to delete the player from.
+
+        Raises
+        ------
+        PlayerMissingException
+            Raised when the player for the guild, does not exist.
+        """
+        player = self.fetch_player(guild)
+
+        if player.connected:
+            await player.disconnect()
+
+        await self._session_handler.delete_player(guild)
+
+
+# MIT License
+
+# Copyright (c) 2023 MPlatypus
+
+# Permission is hereby granted, free of charge, to any person obtaining a copy
+# of this software and associated documentation files (the "Software"), to deal
+# in the Software without restriction, including without limitation the rights
+# to use, copy, modify, merge, publish, distribute, sublicense, and/or sell
+# copies of the Software, and to permit persons to whom the Software is
+# furnished to do so, subject to the following conditions:
+
+# The above copyright notice and this permission notice shall be included in all
+# copies or substantial portions of the Software.
+
+# THE SOFTWARE IS PROVIDED "AS IS", WITHOUT WARRANTY OF ANY KIND, EXPRESS OR
+# IMPLIED, INCLUDING BUT NOT LIMITED TO THE WARRANTIES OF MERCHANTABILITY,
+# FITNESS FOR A PARTICULAR PURPOSE AND NONINFRINGEMENT. IN NO EVENT SHALL THE
+# AUTHORS OR COPYRIGHT HOLDERS BE LIABLE FOR ANY CLAIM, DAMAGES OR OTHER
+# LIABILITY, WHETHER IN AN ACTION OF CONTRACT, TORT OR OTHERWISE, ARISING FROM,
+# OUT OF OR IN CONNECTION WITH THE SOFTWARE OR THE USE OR OTHER DEALINGS IN THE
+# SOFTWARE.